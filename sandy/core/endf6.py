--- conflicted
+++ resolved
@@ -1522,7 +1522,8 @@
                     )[2]  # keep only pendf filename
             errorrfile = outputs["tape33"]
             errorr = sandy.Errorr.from_file(errorrfile)
-<<<<<<< HEAD
+            if to_file:
+                shutil.move(errorrfile, to_file)
         return errorr
     
     def sample_mf31(self, samples, mean=1, seed=None, to_csv=False):
@@ -1536,9 +1537,4 @@
                 )
             if to_csv:
                 PertNubar.to_csv("perts_mf31.csv")
-        return PertNubar
-=======
-            if to_file:
-                shutil.move(errorrfile, to_file)
-        return errorr
->>>>>>> 485e6c98
+        return PertNubar